--- conflicted
+++ resolved
@@ -23,7 +23,6 @@
     },
     "target": "ES2017"
   },
-<<<<<<< HEAD
   "include": [
     "next-env.d.ts",
     "**/*.ts",
@@ -38,8 +37,4 @@
     "app",
     "components"
   ]
-=======
-  "include": ["next-env.d.ts", "**/*.ts", "**/*.tsx", ".next/types/**/*.ts"],
-  "exclude": ["node_modules"]
->>>>>>> 7d781ab6
 }