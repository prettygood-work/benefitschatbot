--- conflicted
+++ resolved
@@ -75,41 +75,21 @@
                     │      (Vertex AI)       │
                     └────────────┬────────────┘
                                  │
-<<<<<<< HEAD
     ┌────────────┐ ┌──────────────┐ ┌─────────────┐ ┌────────────────────────┐
     │Firebase    │ │Cloud         │ │ Firestore   │ │ Vertex AI Vector Search│
     │Hosting     │ │Functions     │ │ (Database)  │ │ (Vector DB)            │
     └────────────┘ └──────────────┘ └─────────────┘ └────────────────────────┘
 ```
-=======
-                    ┌────────────▼────────────┐
-                    │       Firestore         │
-                    │   (Document Database)   │
-                    └─────────────────────────┘
-```
-
-         ┌───────────────────────┴───────────────────────┐
-
-         │                       │                       │
-    ┌────▼─────┐         ┌──────▼───────┐      ┌───────▼──────┐
-    │Firestore │         │ Vertex AI VS  │      │ Memorystore │
-    │ Database │         │ (Vector DB)   │      │   (Cache)   │
-    └──────────┘         └──────────────┘      └──────────────┘
-
->>>>>>> fa859b30
 
 ## 🚦 Quick Start
 
 ### Prerequisites
 - Node.js >= 20.0.0
 - pnpm >= 8.0.0
-<<<<<<< HEAD
 - Firebase CLI
 - Firestore database
 - Cloud Storage bucket
 
-=======
->>>>>>> fa859b30
 ### Environment Setup
 ```bash
 # Clone repository
