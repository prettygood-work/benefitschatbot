# Benefits Assistant Chatbot v2.0

A multi-tenant, AI-powered benefits management platform that transforms employee benefits decisions through conversational AI, visual analytics, and intelligent automation.

## 🚀 Project Overview

**Version**: MVP (Single-tenant)  
**Stack**: Next.js 15, TypeScript, Firestore, Firebase Hosting, Vertex AI SDK
**Deployment**: Firebase Hosting (Production)
**AI Model**: Vertex AI Gemini (with xAI Grok-2 and OpenAI GPT-4 fallback ready)


### ✅ Completed Features
- Basic conversational AI with benefits personality
- Visual components:
  - Plan comparison cards
  - Benefits dashboard
  - Interactive cost calculator
- AI tools (currently using mock data):
  - `comparePlans`
  - `calculateBenefitsCost`
  - `showBenefitsDashboard`
  - `showCostCalculator`
- Basic authentication (NextAuth)
- Chat history persistence
- Responsive design

### 🚧 In Development
- Multi-tenant database schema
- Real data integration
- Document processing
- Knowledge base
- Admin portals (Employer & Provider)
- SSO integration
- Analytics engine

## 📚 Documentation

### Core Documents
- **[Technical Specification v2.0](./docs/tech-spec-v2.md)** - Complete technical architecture
- **[Product Requirements Document](./docs/prd-v2.md)** - Business requirements and success metrics
- **[System Architecture](./docs/architecture-v2.md)** - Detailed system design with Tree-of-Thought analysis
- **[Product Blueprint](./docs/blueprint-v2.md)** - Vision, personas, and non-functional requirements
- **[Style Guide](./docs/style-guide-v2.md)** - Design system and UI standards
- **[Development Roadmap](./docs/roadmap-v2.md)** - 18-week phased implementation plan
- **[Claude Code Execution System](./docs/claude-code-execution-system.md)** - Step-by-step implementation guide
- **[Development Control System](./claude.md)** - Real-time development tracking and verification

## 🏗️ Architecture Overview

```
┌─────────────────┐     ┌─────────────────┐     ┌─────────────────┐
│   Web Client    │     │  Mobile Client  │     │   API Client    │
└────────┬────────┘     └────────┬────────┘     └────────┬────────┘
         │                       │                         │
         └───────────────────────┴─────────────────────────┘
                                 │
                    ┌────────────▼────────────┐
                    │  Firebase Hosting/CDN   │
                    │     (Auth, Routing)     │
                    └────────────┬────────────┘
                                 │
         ┌───────────────────────┴───────────────────────┐
         │                                               │
    ┌────▼──────┐  ┌──────────────┐  ┌─────────────┐  ┌─▼──────────┐
    │   Chat    │  │   Benefits   │  │  Analytics  │  │   Admin    │
    │ Function  │  │   Function   │  │  Function   │  │  Function  │
    └────┬──────┘  └──────┬───────┘  └──────┬──────┘  └─────┬──────┘
         │               │                   │                │
         └───────────────┴───────────────────┴────────────────┘
                                 │
                    ┌────────────▼────────────┐
                    │   AI Orchestration     │
                    │      (Vertex AI)       │
                    └────────────┬────────────┘
                                 │
                    ┌────────────▼────────────┐
                    │       Firestore         │
                    │   (Document Database)   │
                    └─────────────────────────┘
```

         ┌───────────────────────┴───────────────────────┐

         │                       │                       │
    ┌────▼─────┐         ┌──────▼───────┐      ┌───────▼──────┐
    │Firestore │         │ Vertex AI VS  │      │ Memorystore │
    │ Database │         │ (Vector DB)   │      │   (Cache)   │
    └──────────┘         └──────────────┘      └──────────────┘


## 🚦 Quick Start

### Prerequisites
- Node.js >= 20.0.0
- pnpm >= 8.0.0
- Firebase CLI

- Google Cloud SDK (for Vertex AI)

### Environment Setup
```bash
# Clone repository
git clone https://github.com/your-org/benefits-chatbot.git
cd benefits-chatbot

# Install dependencies
pnpm install

# Copy environment variables
cp .env.example .env.local
# Never commit real `.env` files or secrets to version control.

# Required environment variables:
FIREBASE_PROJECT_ID=       # Firebase project identifier
FIREBASE_CLIENT_EMAIL=     # Service account client email
FIREBASE_PRIVATE_KEY=      # Base64-encoded private key
```

#### Google Cloud Setup

To use Firestore and Vertex AI features:

1. Enable the Firestore, Vertex AI, and Document AI APIs in your Google Cloud project.
2. Create a Vertex AI index and endpoint, and note their IDs.
3. Create a Document AI processor for the documents you need to process.
4. Grant your service account the following IAM roles:
   - Vertex AI User (`roles/aiplatform.user`)
   - Document AI Editor (`roles/documentai.editor`)
5. Add the following variables to your `.env.local` file:
   - `GOOGLE_CLOUD_PROJECT`
   - `GOOGLE_CLOUD_LOCATION`
   - `VERTEX_AI_PROJECT_ID`
   - `VERTEX_AI_LOCATION`
   - `VERTEX_AI_INDEX_ID`
   - `VERTEX_AI_INDEX_ENDPOINT_ID`
   - `DOCUMENT_AI_PROCESSOR_ID`


## Quick Start Commands

### Development
```bash
<<<<<<< HEAD
# Install dependencies
pnpm install

=======
>>>>>>> 247105e6
# Start development server
pnpm run dev

# Start Firebase emulators
firebase emulators:start
```

<<<<<<< HEAD
### Build & Testing
=======

### Database Management
>>>>>>> 247105e6
```bash
# Build application
pnpm run build

# Type checking
pnpm run typecheck

# Run tests
pnpm test

# Linting
pnpm run lint
pnpm run lint:fix

# Format code
pnpm run format

```

## 🧪 Testing Strategy

### Unit Tests
```bash
pnpm test:unit          # Run unit tests
pnpm test:unit:watch    # Watch mode
pnpm test:unit:coverage # With coverage
```

### Integration Tests
```bash
pnpm test:integration   # Run integration tests
pnpm test:e2e           # Run E2E tests with Playwright
```

### Verification Suite
```bash
# Run complete verification before committing
./scripts/verify.sh

# This runs:
# - Type checking
# - Linting
# - Tests
# - Build verification
# - Security audit
```

## 🚀 Deployment

### Firebase Deployment (Production)
```bash
# Deploy to production
firebase deploy --only hosting

# Deploy to preview channel
firebase hosting:channel:deploy preview

# Check deployment status
firebase hosting:sites:list
```

### Environment Configuration
- **Development**: Firebase emulators, development API keys
- **Staging**: Staging Firebase project, test API keys
- **Production**: Production Firebase project, production API keys

## 📁 Project Structure

```
benefits-chatbot/
├── app/                    # Next.js App Router
│   ├── (auth)/            # Authentication routes
│   ├── (chat)/            # Chat interface
│   ├── api/               # API routes
│   └── provider/          # Provider admin portal
├── components/            # React components
│   ├── custom/            # Business-specific components
│   └── ui/                # shadcn/ui components
├── lib/                   # Core business logic
│   ├── ai/                # AI tools and prompts
│   │   ├── tools/         # AI function tools
│   │   ├── prompts/       # System prompts
│   │   └── context/       # Context management
│   ├── db/                # Firestore data layer
│   │   ├── repositories/  # Data access layer
│   │   └── converters/    # Firestore converters and utilities
│   └── utils/             # Utility functions
├── public/                # Static assets
├── scripts/               # Build and maintenance scripts
├── tests/                 # Test files
├── docs/                  # Documentation
└── claude.md              # Development tracking
```

## 🔐 Security

### Authentication & Authorization
- **Provider Admin**: Full platform access
- **Employer Admin**: Company-specific access
- **Employee**: Personal benefits access only

### Data Protection
- End-to-end encryption (TLS 1.3)
- Security rules in Firestore
- Encrypted environment variables
- No PII/PHI storage in logs

### Compliance
- GDPR-ready data handling
- CCPA compliance features
- SOC 2 Type II practices
- HIPAA-ready architecture

## 🤝 Contributing

### Development Workflow
1. Review [claude.md](./claude.md) for current status
2. Pick a task from the roadmap
3. Create a feature branch
4. Implement with proof-of-work
5. Update claude.md with evidence
6. Submit PR with verification

### Code Standards
- TypeScript strict mode
- No `any` without TODO
- 80%+ test coverage
- All PRs must pass CI

### CI Test Process
Our GitHub Actions pipeline runs `npm test` with coverage on every push and pull request. The build fails if any test fails or if coverage falls below the configured thresholds (lines: 80%, statements: 80%, functions: 80%, branches: 15%). Run `npm test` locally before pushing to verify your changes.

### Using with Windsurf/Cascade
When using AI coding assistants:
1. Always provide full context from claude.md
2. Verify generated code against our patterns
3. Run verification suite before committing
4. Document any deviations in claude.md

## 📊 Monitoring & Analytics

### Production Monitoring

- **Firebase Analytics**: Page views, performance metrics
- **Error Tracking**: Sentry (to be configured)
- **AI Metrics**: Token usage, response times
- **Business Metrics**: Custom analytics dashboard

### Health Checks
- `/api/health` - System health
- `/api/health/db` - Database connectivity
- `/api/health/ai` - AI service availability

## 🆘 Troubleshooting

### Common Issues

#### Build Failures
```bash
# Clear cache
rm -rf .next
pnpm install --force
pnpm build
```

#### Type Errors
```bash
pnpm tsc --noEmit
```

## 📞 Support

### Development Team
- **Technical Issues**: Create GitHub issue
- **Security Concerns**: security@company.com
- **Business Questions**: product@company.com

### Resources
- [Internal Wiki](./docs/wiki)
- [API Documentation](./docs/api)
- [Deployment Guide](./docs/deployment)

## 📄 License

Proprietary - All rights reserved

---

**Note**: This is an active development project. <|MERGE_RESOLUTION|>--- conflicted
+++ resolved
@@ -141,12 +141,9 @@
 
 ### Development
 ```bash
-<<<<<<< HEAD
 # Install dependencies
 pnpm install
 
-=======
->>>>>>> 247105e6
 # Start development server
 pnpm run dev
 
@@ -154,12 +151,7 @@
 firebase emulators:start
 ```
 
-<<<<<<< HEAD
 ### Build & Testing
-=======
-
-### Database Management
->>>>>>> 247105e6
 ```bash
 # Build application
 pnpm run build
