--- conflicted
+++ resolved
@@ -86,13 +86,10 @@
 ### Prerequisites
 - Node.js >= 20.0.0
 - pnpm >= 8.0.0
-<<<<<<< HEAD
-- Firebase CLI (for deployment)
-=======
 - Firebase CLI
 - Firestore database
 - Cloud Storage bucket
->>>>>>> be6eb142
+
 
 ### Environment Setup
 ```bash
