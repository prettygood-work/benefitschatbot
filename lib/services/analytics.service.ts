import { db } from '@/lib/firebase';
import {
  collection,
  query,
  where,
  getDocs,
  orderBy,
  limit,
  Timestamp,
} from 'firebase/firestore';

export interface AnalyticsData {
  totalUsers: number;
  totalCompanies: number;
  totalConversations: number;
  totalDocuments: number;
  activeUsers: number;
  chatMessages: number;
  apiCalls: number;
  storageUsed: number;
}

export interface CompanyAnalytics {
  companyId: string;
  employeeCount: number;
  activeEmployees: number;
  documentsCount: number;
  conversationsCount: number;
  monthlyChats: number;
  enrollmentRate: number;
  averageCostPerEmployee: number;
}

export interface UserActivity {
  userId: string;
  userName: string;
  lastActive: Date;
  conversationCount: number;
  messageCount: number;
  documentsViewed: number;
}

export interface ChatAnalytics {
  totalChats: number;
  averageMessagesPerChat: number;
  topQuestions: string[];
  peakHours: { hour: number; count: number }[];
  averageResponseTime: number;
  satisfactionRate: number;
}

class AnalyticsService {
  async getPlatformAnalytics(): Promise<AnalyticsData> {
    try {
      // Get total users
      const usersQuery = query(collection(db, 'users'));
      const usersSnapshot = await getDocs(usersQuery);
      const totalUsers = usersSnapshot.size;

      // Get total companies
      const companiesQuery = query(collection(db, 'companies'));
      const companiesSnapshot = await getDocs(companiesQuery);
      const totalCompanies = companiesSnapshot.size;

      // Get total conversations
      const conversationsQuery = query(collection(db, 'conversations'));
      const conversationsSnapshot = await getDocs(conversationsQuery);
      const totalConversations = conversationsSnapshot.size;

      // Get total documents
      const documentsQuery = query(collection(db, 'documents'));
      const documentsSnapshot = await getDocs(documentsQuery);
      const totalDocuments = documentsSnapshot.size;

      // Get active users (last 30 days)
      const thirtyDaysAgo = new Date();
      thirtyDaysAgo.setDate(thirtyDaysAgo.getDate() - 30);

      const activeUsersQuery = query(
        collection(db, 'users'),
        where('lastActive', '>=', Timestamp.fromDate(thirtyDaysAgo)),
      );
      const activeUsersSnapshot = await getDocs(activeUsersQuery);
      const activeUsers = activeUsersSnapshot.size;

      // Calculate chat messages and other metrics
      let chatMessages = 0;
      conversationsSnapshot.forEach((doc) => {
        const data = doc.data();
        chatMessages += data.messages?.length || 0;
      });

      return {
        totalUsers,
        totalCompanies,
        totalConversations,
        totalDocuments,
        activeUsers,
        chatMessages,
        apiCalls: 0, // TODO: Implement API call tracking
        storageUsed: 0, // TODO: Implement storage tracking
      };
    } catch (error) {
      console.error('Error fetching platform analytics:', error);
      throw error;
    }
  }

  async getCompanyAnalytics(companyId: string): Promise<CompanyAnalytics> {
    try {
      // Get company users
      const usersQuery = query(
        collection(db, 'users'),
        where('companyId', '==', companyId),
      );
      const usersSnapshot = await getDocs(usersQuery);
      const employeeCount = usersSnapshot.size;

      // Get active employees (last 30 days)
      const thirtyDaysAgo = new Date();
      thirtyDaysAgo.setDate(thirtyDaysAgo.getDate() - 30);

      let activeEmployees = 0;
      usersSnapshot.forEach((doc) => {
        const data = doc.data();
        if (data.lastActive && data.lastActive.toDate() >= thirtyDaysAgo) {
          activeEmployees++;
        }
      });

      // Get company documents
      const documentsQuery = query(
        collection(db, 'documents'),
        where('companyId', '==', companyId),
      );
      const documentsSnapshot = await getDocs(documentsQuery);
      const documentsCount = documentsSnapshot.size;

      // Get company conversations
      const conversationsQuery = query(
        collection(db, 'conversations'),
        where('companyId', '==', companyId),
      );
      const conversationsSnapshot = await getDocs(conversationsQuery);
      const conversationsCount = conversationsSnapshot.size;

      // Calculate monthly chats
      const thisMonth = new Date();
      thisMonth.setDate(1);
      thisMonth.setHours(0, 0, 0, 0);

      let monthlyChats = 0;
      conversationsSnapshot.forEach((doc) => {
        const data = doc.data();
        if (data.createdAt && data.createdAt.toDate() >= thisMonth) {
          monthlyChats++;
        }
      });

      // Calculate enrollment rate
      const enrollmentRate =
        employeeCount > 0
          ? Math.round((activeEmployees / employeeCount) * 100)
          : 0;

      return {
        companyId,
        employeeCount,
        activeEmployees,
        documentsCount,
        conversationsCount,
        monthlyChats,
        enrollmentRate,
        averageCostPerEmployee: 0, // TODO: Implement cost tracking
      };
    } catch (error) {
      console.error('Error fetching company analytics:', error);
      throw error;
    }
  }

  async getUserActivity(
    userId?: string,
    companyId?: string,
  ): Promise<UserActivity[]> {
    try {
      let usersQuery: any;

      if (userId) {
        usersQuery = query(collection(db, 'users'), where('uid', '==', userId));
      } else if (companyId) {
        usersQuery = query(
          collection(db, 'users'),
          where('companyId', '==', companyId),
          orderBy('lastActive', 'desc'),
          limit(50),
        );
      } else {
        usersQuery = query(
          collection(db, 'users'),
          orderBy('lastActive', 'desc'),
          limit(100),
        );
      }

      const usersSnapshot = await getDocs(usersQuery);
      const activities: UserActivity[] = [];

      for (const userDoc of usersSnapshot.docs) {
<<<<<<< HEAD
        const userData = userDoc.data() as Record<string, any>;
        
=======
        const userData = userDoc.data();

>>>>>>> 7d781ab6
        // Get user's conversations
        const conversationsQuery = query(
          collection(db, 'conversations'),
          where('userId', '==', userDoc.id),
        );
        const conversationsSnapshot = await getDocs(conversationsQuery);

        let messageCount = 0;
        conversationsSnapshot.forEach((doc) => {
<<<<<<< HEAD
          const data = doc.data() as Record<string, any>;
=======
          const data = doc.data();
>>>>>>> 7d781ab6
          messageCount += data.messages?.length || 0;
        });

        activities.push({
          userId: userDoc.id,
          userName: userData.displayName || userData.email || 'Unknown',
          lastActive: userData.lastActive?.toDate() || new Date(),
          conversationCount: conversationsSnapshot.size,
          messageCount,
          documentsViewed: userData.documentsViewed || 0,
        });
      }

      return activities;
    } catch (error) {
      console.error('Error fetching user activity:', error);
      throw error;
    }
  }

  async getChatAnalytics(companyId?: string): Promise<ChatAnalytics> {
    try {
      let conversationsQuery: any;

      if (companyId) {
        conversationsQuery = query(
          collection(db, 'conversations'),
          where('companyId', '==', companyId),
        );
      } else {
        conversationsQuery = query(collection(db, 'conversations'));
      }

      const conversationsSnapshot = await getDocs(conversationsQuery);

      let totalMessages = 0;
      const topQuestions: { [key: string]: number } = {};
      const hourlyActivity: { [key: number]: number } = {};
<<<<<<< HEAD
      
      conversationsSnapshot.forEach((doc) => {
        const data = doc.data() as Record<string, any>;
=======

      conversationsSnapshot.forEach((doc) => {
        const data = doc.data();
>>>>>>> 7d781ab6
        const messages = data.messages || [];
        totalMessages += messages.length;

        // Analyze messages for top questions
        messages.forEach((msg: any) => {
          if (msg.role === 'user' && msg.content) {
            const question = msg.content.substring(0, 100);
            topQuestions[question] = (topQuestions[question] || 0) + 1;
          }

          // Track hourly activity
          if (msg.createdAt) {
            const hour = new Date(msg.createdAt).getHours();
            hourlyActivity[hour] = (hourlyActivity[hour] || 0) + 1;
          }
        });
      });

      // Get top 5 questions
      const sortedQuestions = Object.entries(topQuestions)
        .sort(([, a], [, b]) => b - a)
        .slice(0, 5)
        .map(([question]) => question);

      // Format peak hours
      const peakHours = Object.entries(hourlyActivity)
        .map(([hour, count]) => ({
          hour: Number.parseInt(hour),
          count,
        }))
        .sort((a, b) => a.hour - b.hour);

      const averageMessagesPerChat =
        conversationsSnapshot.size > 0
          ? Math.round(totalMessages / conversationsSnapshot.size)
          : 0;

      return {
        totalChats: conversationsSnapshot.size,
        averageMessagesPerChat,
        topQuestions: sortedQuestions,
        peakHours,
        averageResponseTime: 0, // TODO: Implement response time tracking
        satisfactionRate: 0, // TODO: Implement satisfaction tracking
      };
    } catch (error) {
      console.error('Error fetching chat analytics:', error);
      throw error;
    }
  }

  async getSystemMetrics() {
    try {
      // Get Firebase usage metrics
      // This would typically come from Firebase Admin SDK or monitoring APIs
      return {
        firestoreReads: 0,
        firestoreWrites: 0,
        storageBytes: 0,
        functionInvocations: 0,
        authUsers: 0,
        bandwidthBytes: 0,
      };
    } catch (error) {
      console.error('Error fetching system metrics:', error);
      throw error;
    }
  }
}

export const analyticsService = new AnalyticsService();<|MERGE_RESOLUTION|>--- conflicted
+++ resolved
@@ -207,13 +207,8 @@
       const activities: UserActivity[] = [];
 
       for (const userDoc of usersSnapshot.docs) {
-<<<<<<< HEAD
         const userData = userDoc.data() as Record<string, any>;
         
-=======
-        const userData = userDoc.data();
-
->>>>>>> 7d781ab6
         // Get user's conversations
         const conversationsQuery = query(
           collection(db, 'conversations'),
@@ -223,11 +218,7 @@
 
         let messageCount = 0;
         conversationsSnapshot.forEach((doc) => {
-<<<<<<< HEAD
           const data = doc.data() as Record<string, any>;
-=======
-          const data = doc.data();
->>>>>>> 7d781ab6
           messageCount += data.messages?.length || 0;
         });
 
@@ -266,15 +257,9 @@
       let totalMessages = 0;
       const topQuestions: { [key: string]: number } = {};
       const hourlyActivity: { [key: number]: number } = {};
-<<<<<<< HEAD
       
       conversationsSnapshot.forEach((doc) => {
         const data = doc.data() as Record<string, any>;
-=======
-
-      conversationsSnapshot.forEach((doc) => {
-        const data = doc.data();
->>>>>>> 7d781ab6
         const messages = data.messages || [];
         totalMessages += messages.length;
 
