--- conflicted
+++ resolved
@@ -1,10 +1,6 @@
 import { extractText } from 'unpdf';
 import { adminDb, FieldValue as AdminFieldValue } from '@/lib/firebase/admin';
-<<<<<<< HEAD
 import { vectorSearchService, upsertDocumentChunks } from '@/lib/ai/vector-search';
-=======
-import { upsertDocumentChunks } from '@/lib/ai/vector-search';
->>>>>>> 7d781ab6
 import { generateEmbeddings } from '@/lib/ai/embeddings';
 
 
