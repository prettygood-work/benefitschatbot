--- conflicted
+++ resolved
@@ -53,13 +53,9 @@
       }
 
       // Get the specified benefit plans for comparison
-<<<<<<< HEAD
+
       const allPlans = await benefitService.getBenefitPlans();
       const plans = allPlans.filter((p: any) => planIds.includes(p.id));
-=======
-      const allPlans = await benefitService.getBenefitPlans(user.companyId);
-      const plans = allPlans.filter((p) => planIds.includes(p.id));
->>>>>>> 7d781ab6
 
       if (plans.length === 0) {
         return {
@@ -115,15 +111,10 @@
             ...plansWithAnalysis.map((p: any) => p.costs.monthlyCost),
           ),
           averageDeductible:
-<<<<<<< HEAD
             plansWithAnalysis.reduce(
               (sum: any, p: any) => sum + p.costs.deductible,
               0,
             ) / plansWithAnalysis.length,
-=======
-            plansWithAnalysis.reduce((sum, p) => sum + p.costs.deductible, 0) /
-            plansWithAnalysis.length,
->>>>>>> 7d781ab6
           lowestDeductible: Math.min(
             ...plansWithAnalysis.map((p: any) => p.costs.deductible),
           ),
