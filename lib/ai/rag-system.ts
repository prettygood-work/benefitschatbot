--- conflicted
+++ resolved
@@ -4,7 +4,6 @@
 import { generateEmbedding } from './embeddings';
 
 interface DocumentMetadata {
-<<<<<<< HEAD
   [key: string]: unknown;
 }
 
@@ -12,13 +11,6 @@
   chunk: any;
   score: number;
 }
-=======
-  title: string;
-  documentType: 'pdf' | 'docx' | 'txt';
-  uploadedAt: Date;
-  [key: string]: unknown;
-}
->>>>>>> e0f94b28
 
 interface Chunk {
   id: string;
@@ -119,11 +111,7 @@
   private async vectorSearch(
     queryEmbedding: number[],
     companyId: string,
-<<<<<<< HEAD
     limit: number
-=======
-    limit: number,
->>>>>>> e0f94b28
   ): Promise<SearchResult[]> {
     const neighbors = await vectorSearchService.findNearestNeighbors(
       queryEmbedding,
@@ -221,8 +209,6 @@
     if (normA === 0 || normB === 0) return 0;
     return dotProduct / (normA * normB);
   }
-
-<<<<<<< HEAD
   private splitIntoChunks(text: string, chunkSize: number = 1000): string[] {
     const chunks: string[] = [];
     const sentences = text.split('. ');
@@ -245,7 +231,6 @@
     }
 
     return chunks;
-=======
   generateContext(results: SearchResult[]): string {
     if (results.length === 0) {
       return 'No relevant documents found.';
@@ -264,7 +249,6 @@
       .join('\n');
 
     return `Based on the following relevant documents:\n\n${context}`;
->>>>>>> e0f94b28
   }
 }
 
